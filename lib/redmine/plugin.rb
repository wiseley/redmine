# redMine - project management software
# Copyright (C) 2006-2007  Jean-Philippe Lang
#
# This program is free software; you can redistribute it and/or
# modify it under the terms of the GNU General Public License
# as published by the Free Software Foundation; either version 2
# of the License, or (at your option) any later version.
# 
# This program is distributed in the hope that it will be useful,
# but WITHOUT ANY WARRANTY; without even the implied warranty of
# MERCHANTABILITY or FITNESS FOR A PARTICULAR PURPOSE.  See the
# GNU General Public License for more details.
# 
# You should have received a copy of the GNU General Public License
# along with this program; if not, write to the Free Software
# Foundation, Inc., 51 Franklin Street, Fifth Floor, Boston, MA  02110-1301, USA.

module Redmine #:nodoc:

  # Base class for Redmine plugins.
  # Plugins are registered using the <tt>register</tt> class method that acts as the public constructor.
  # 
  #   Redmine::Plugin.register :example do
  #     name 'Example plugin'
  #     author 'John Smith'
  #     description 'This is an example plugin for Redmine'
  #     version '0.0.1'
  #     settings :default => {'foo'=>'bar'}, :partial => 'settings/settings'
  #   end
  # 
  # === Plugin attributes
  # 
  # +settings+ is an optional attribute that let the plugin be configurable.
  # It must be a hash with the following keys:
  # * <tt>:default</tt>: default value for the plugin settings
  # * <tt>:partial</tt>: path of the configuration partial view, relative to the plugin <tt>app/views</tt> directory
  # Example:
  #   settings :default => {'foo'=>'bar'}, :partial => 'settings/settings'
  # In this example, the settings partial will be found here in the plugin directory: <tt>app/views/settings/_settings.rhtml</tt>.
  # 
  # When rendered, the plugin settings value is available as the local variable +settings+
  class Plugin
    @registered_plugins = {}
    class << self
      attr_reader :registered_plugins
      private :new

      def def_field(*names)
        class_eval do 
          names.each do |name|
            define_method(name) do |*args| 
              args.empty? ? instance_variable_get("@#{name}") : instance_variable_set("@#{name}", *args)
            end
          end
        end
      end
    end
    def_field :name, :description, :author, :version, :settings
  
    # Plugin constructor
    def self.register(name, &block)
      p = new
      p.instance_eval(&block)
      Plugin.registered_plugins[name] = p
    end

    # Adds an item to the given +menu+.
    # The +id+ parameter (equals to the project id) is automatically added to the url.
    #   menu :project_menu, :plugin_example, { :controller => 'example', :action => 'say_hello' }, :caption => 'Sample'
    #   
    # +name+ parameter can be: :top_menu, :account_menu, :application_menu or :project_menu
    # 
    def menu(name, item, url, options={})
      Redmine::MenuManager.map(name) {|menu| menu.push item, url, options}
    end

    # Defines a permission called +name+ for the given +actions+.
    # 
    # The +actions+ argument is a hash with controllers as keys and actions as values (a single value or an array):
    #   permission :destroy_contacts, { :contacts => :destroy }
    #   permission :view_contacts, { :contacts => [:index, :show] }
    # 
    # The +options+ argument can be used to make the permission public (implicitly given to any user)
    # or to restrict users the permission can be given to.
    # 
    # Examples
    #   # A permission that is implicitly given to any user
    #   # This permission won't appear on the Roles & Permissions setup screen
    #   permission :say_hello, { :example => :say_hello }, :public => true
    # 
    #   # A permission that can be given to any user
    #   permission :say_hello, { :example => :say_hello }
    #   
    #   # A permission that can be given to registered users only
    #   permission :say_hello, { :example => :say_hello }, :require => loggedin
    #   
    #   # A permission that can be given to project members only
    #   permission :say_hello, { :example => :say_hello }, :require => member
    def permission(name, actions, options = {})
      if @project_module
        Redmine::AccessControl.map {|map| map.project_module(@project_module) {|map|map.permission(name, actions, options)}}
      else
        Redmine::AccessControl.map {|map| map.permission(name, actions, options)}
      end
    end
    
    # Defines a project module, that can be enabled/disabled for each project.
    # Permissions defined inside +block+ will be bind to the module.
    # 
    #   project_module :things do
    #     permission :view_contacts, { :contacts => [:list, :show] }, :public => true
    #     permission :destroy_contacts, { :contacts => :destroy }
    #   end
    def project_module(name, &block)
      @project_module = name
      self.instance_eval(&block)
      @project_module = nil
    end
    
<<<<<<< HEAD
    # Registers a +method+ to be called when Redmine runs a hook called
    # +hook_name+
    #
    #   # Run puts whenever the issue_show hook is called
    #   add_hook :issue_show, Proc.new { puts 'Hello' }
    #
    #   # Call the class method +my_method+ passing in all the context
    #   add_hook :issue_show, Proc.new {|context| MyPlugin.my_method(context)}
    def add_hook(hook_name, method)
      Redmine::Plugin::Hook::Manager.add_listener(hook_name, method)
=======
    # Registers an activity provider.
    #
    # Options:
    # * <tt>:class_name</tt> - one or more model(s) that provide these events (inferred from event_type by default)
    # * <tt>:default</tt> - setting this option to false will make the events not displayed by default
    # 
    # A model can provide several activity event types.
    # 
    # Examples:
    #   register :news
    #   register :scrums, :class_name => 'Meeting'
    #   register :issues, :class_name => ['Issue', 'Journal']
    # 
    # Retrieving events:
    # Associated model(s) must implement the find_events class method.
    # ActiveRecord models can use acts_as_activity_provider as a way to implement this class method.
    # 
    # The following call should return all the scrum events visible by current user that occured in the 5 last days: 
    #   Meeting.find_events('scrums', User.current, 5.days.ago, Date.today)
    #   Meeting.find_events('scrums', User.current, 5.days.ago, Date.today, :project => foo) # events for project foo only
    # 
    # Note that :view_scrums permission is required to view these events in the activity view.
    def activity_provider(*args)
      Redmine::Activity.register(*args)
>>>>>>> b91bdf87
    end

    # Returns +true+ if the plugin can be configured.
    def configurable?
      settings && settings.is_a?(Hash) && !settings[:partial].blank?
    end
    
    # Hook is used to allow plugins to hook into Redmine at specific sections
    # to change it's behavior.  See +Redmine::Plugin.add_hook+ for details.
    class Hook
      class Manager
        # Hooks and the procs added
        @@hooks = {
          :issue_show => [],
          :issue_edit => [],
          :issue_bulk_edit => [],
          :issue_bulk_edit_save => [],
          :issue_update => [],
          :project_member_list_header => [],
          :project_member_list_column_three => [],
          :issues_helper_show_details => []
        }
        
        cattr_reader :hooks
      
        class << self
        
          def valid_hook?(hook_name)
            return @@hooks.has_key?(hook_name)
          end

          # Add +method+ to +hook_name+
          def add_listener(hook_name, method)
            if valid_hook?(hook_name)
              @@hooks[hook_name.to_sym] << method
              puts "Listener added for #{hook_name.to_s}"
            end
          end
        
          # Run all the hooks for +hook_name+ passing in +context+
          def call_hook(hook_name, context = { })
            response = ''
            @@hooks[hook_name.to_sym].each do |method|
              response += method.call(context)
            end
            response
          end
        
          # Are hooks registered for +hook_name+
          def hook_registered?(hook_name)
            return @@hooks[hook_name.to_sym].size > 0
          end
        end
      end

      # Base class for Redmin Plugin hooks.
      class Base
        
        # Class level access to Rails' helper methods.
        def self.help
          Helper.instance
        end
        
        # Includes several Helper methods to be used in the class
        class Helper # :nodoc:
          include Singleton
          include ERB::Util
          include ActionView::Helpers::TagHelper
          include ActionView::Helpers::FormHelper
          include ActionView::Helpers::FormTagHelper
          include ActionView::Helpers::FormOptionsHelper
          include ActionView::Helpers::JavaScriptHelper 
          include ActionView::Helpers::PrototypeHelper
          include ActionView::Helpers::NumberHelper
          include ActionView::Helpers::UrlHelper
          
          include ActionController::UrlWriter 
          
          def protect_against_forgery? # :nodoc:
            false
          end
          
        end
      end
    end
  end
end<|MERGE_RESOLUTION|>--- conflicted
+++ resolved
@@ -117,7 +117,6 @@
       @project_module = nil
     end
     
-<<<<<<< HEAD
     # Registers a +method+ to be called when Redmine runs a hook called
     # +hook_name+
     #
@@ -128,7 +127,8 @@
     #   add_hook :issue_show, Proc.new {|context| MyPlugin.my_method(context)}
     def add_hook(hook_name, method)
       Redmine::Plugin::Hook::Manager.add_listener(hook_name, method)
-=======
+    end
+      
     # Registers an activity provider.
     #
     # Options:
@@ -153,7 +153,6 @@
     # Note that :view_scrums permission is required to view these events in the activity view.
     def activity_provider(*args)
       Redmine::Activity.register(*args)
->>>>>>> b91bdf87
     end
 
     # Returns +true+ if the plugin can be configured.
